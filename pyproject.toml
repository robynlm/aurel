[build-system]
requires = ["setuptools>=77.0", "wheel", "setuptools_scm"]
build-backend = "setuptools.build_meta"

[project]
name = "aurel"
dynamic = ["version"]
description = "A Python package for general relativity calculations."
readme = "README.md"
license = "GPL-3.0-or-later"
license-files = ["LICENSE"]

authors = [
    { name = "Robyn L Munoz", email = "r.l.munoz@sussex.ac.uk" }
]

keywords = [
    "numerical relativity", 
    "general relativity", 
    "simulation",
    "Python", 
    "tensor"
]

classifiers = [
    "Programming Language :: Python :: 3",
    "Operating System :: OS Independent"
]
requires-python = ">=3.8"

dependencies = [
    "numpy",
    "matplotlib",
    "sympy",
    "h5py",
    "glob2",
    "scipy",
    "ipython",
<<<<<<< HEAD
    "jax",
    "jaxlib"
=======
    "spinsfast"
>>>>>>> 2138ed7e
]

[project.urls]
Source = "https://github.com/robynlm/aurel"
Documentation = "https://robynlm.github.io/aurel/"

[tool.setuptools_scm]
version_scheme = "post-release"
local_scheme = "no-local-version"
write_to = "src/aurel/_version.py"<|MERGE_RESOLUTION|>--- conflicted
+++ resolved
@@ -36,12 +36,9 @@
     "glob2",
     "scipy",
     "ipython",
-<<<<<<< HEAD
     "jax",
     "jaxlib"
-=======
     "spinsfast"
->>>>>>> 2138ed7e
 ]
 
 [project.urls]
